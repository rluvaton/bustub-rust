--- conflicted
+++ resolved
@@ -1,17 +1,6 @@
 mod cli;
 
-<<<<<<< HEAD
-use std::{panic, process};
-use std::path::PathBuf;
-use std::rc::Rc;
-use std::sync::{Arc, Mutex};
-use clap::Parser;
-use rustyline::{Config, DefaultEditor};
-use rustyline::history::{FileHistory, History};
-use bustub_instance::BustubInstance;
-=======
 use crate::cli::Args;
->>>>>>> 7d68b71a
 use bustub_instance::result_writer::ComfyTableWriter;
 use bustub_instance::BustubInstance;
 use clap::Parser;
@@ -38,37 +27,7 @@
 fn main() -> rustyline::Result<()> {
     let args = Args::parse();
 
-<<<<<<< HEAD
-    let file_history = FileHistory::with_config(
-        Config::builder()
-            .max_history_size(1024)?
-            .auto_add_history(!args.disable_tty)
-            .build()
-
-    );
-
-    let mut rl = Arc::new(Mutex::new(DefaultEditor::with_history(
-        Config::builder()
-            .max_history_size(1024)?
-            .auto_add_history(!args.disable_tty)
-            .build(),
-        file_history
-    )?));
-    if rl.lock().unwrap().load_history("history.txt").is_err() {
-        println!("No previous history.");
-    }
-
-    let rl_clone = rl.clone();
-    let orig_hook = panic::take_hook();
-    panic::set_hook(Box::new(move |panic_info| {
-        orig_hook(panic_info);
-        rl_clone.lock().unwrap().append_history("history.txt").expect("should append history");
-        process::exit(1);
-    }));
-
-=======
     let shell = get_shell(&args)?;
->>>>>>> 7d68b71a
 
     let mut bustub = BustubInstance::from_file(PathBuf::from("test.db"), None);
 
@@ -104,20 +63,7 @@
 
             // TODO - Do we need this `if` as it seems like rustyline support TTY and no TTY
             if !args.disable_tty {
-<<<<<<< HEAD
-                let res = rl.lock().unwrap().readline(line_prompt.as_str());
-
-                let res = match res {
-                    Ok(a) => Ok(a),
-                    Err(err) => {
-                        rl.lock().unwrap().append_history("history.txt").expect("should append history");
-                        Err(err)
-                    }
-                }?;
-                query.push_str(res.as_str());
-=======
                 query.push_str(read_line(&shell, line_prompt)?.as_str());
->>>>>>> 7d68b71a
 
                 if query.ends_with(";") || query.starts_with("\\") {
                     break;
