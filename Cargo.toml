--- conflicted
+++ resolved
@@ -30,16 +30,12 @@
     "crates/execution/engine",
     "crates/execution/common",
     "crates/binder",
-<<<<<<< HEAD
-    "crates/catalog/schema", "crates/concurrency/lock_manager", "crates/storage/index", "crates/storage/table/core", "crates/planner", "crates/catalog/schema_mocks",
-=======
     "crates/catalog/schema",
     "crates/concurrency/lock_manager",
     "crates/storage/index",
     "crates/storage/table/core",
     "crates/planner",
     "crates/catalog/schema_mocks",
->>>>>>> cd0df2a2
 ]
 
 [profile.bench]
