use crate::context::ExecutorContext;
<<<<<<< HEAD
use crate::executors::{Executor, ExecutorItem, ExecutorMetadata, FilterExecutor, LimitExecutor, MockScanExecutor, ProjectionExecutor, SeqScanExecutor, ValuesExecutor};
=======
use crate::executors::{Executor, ExecutorItem, ExecutorMetadata, FilterExecutor, InsertExecutor, LimitExecutor, MockScanExecutor, ProjectionExecutor, ValuesExecutor};
>>>>>>> d9239b53
use catalog_schema::Schema;
use std::sync::Arc;

// Helper to avoid duplicating deref on each variant
#[macro_export]
macro_rules! call_each_variant {
    ($enum_val:expr, $name:ident, $func:expr) => {
        match $enum_val {
            ExecutorImpl::Limit($name) => $func,
            ExecutorImpl::Filter($name) => $func,
            ExecutorImpl::Projection($name) => $func,
            ExecutorImpl::MockScan($name) => $func,
            ExecutorImpl::Values($name) => $func,
<<<<<<< HEAD
            ExecutorImpl::SeqScan($name) => $func,
=======
            ExecutorImpl::Insert($name) => $func,
>>>>>>> d9239b53
            // Add match arms for other variants as necessary
        }
    };
}

#[derive(Debug)]
#[must_use]
pub(crate) enum ExecutorImpl<'a> {
    SeqScan(SeqScanExecutor<'a>),
    // IndexScan,
    Insert(InsertExecutor<'a>),
    // Update,
    // Delete(DeletePlan),
    // Aggregation(AggregationPlanNode),
    Limit(LimitExecutor<'a>),
    // NestedLoopJoin,
    // NestedIndexJoin,
    // HashJoin,
    Filter(FilterExecutor<'a>),
    Values(ValuesExecutor<'a>),
    Projection(ProjectionExecutor<'a>),
    // Sort,
    // TopN,
    // TopNPerGroup,
    MockScan(MockScanExecutor<'a>)
    // InitCheck,
    // Window(WindowFunctionPlanNode)
}


impl<'a> ExecutorMetadata for ExecutorImpl<'a> {
    fn get_output_schema(&self) -> Arc<Schema> {
        call_each_variant!(self, e, {
            e.get_output_schema()
        })
    }

    fn get_context(&self) -> &ExecutorContext {
        call_each_variant!(self, e, {
            e.get_context()
        })
    }
}

impl Iterator for ExecutorImpl<'_> {
    type Item = ExecutorItem;

    fn next(&mut self) -> Option<Self::Item> {
        call_each_variant!(self, e, {
            e.next()
        })
    }
}

impl<'a> Executor<'a> for ExecutorImpl<'a> {}<|MERGE_RESOLUTION|>--- conflicted
+++ resolved
@@ -1,9 +1,5 @@
 use crate::context::ExecutorContext;
-<<<<<<< HEAD
-use crate::executors::{Executor, ExecutorItem, ExecutorMetadata, FilterExecutor, LimitExecutor, MockScanExecutor, ProjectionExecutor, SeqScanExecutor, ValuesExecutor};
-=======
-use crate::executors::{Executor, ExecutorItem, ExecutorMetadata, FilterExecutor, InsertExecutor, LimitExecutor, MockScanExecutor, ProjectionExecutor, ValuesExecutor};
->>>>>>> d9239b53
+use crate::executors::{Executor, ExecutorItem, ExecutorMetadata, FilterExecutor, InsertExecutor, LimitExecutor, MockScanExecutor, ProjectionExecutor, SeqScanExecutor, ValuesExecutor};
 use catalog_schema::Schema;
 use std::sync::Arc;
 
@@ -17,11 +13,8 @@
             ExecutorImpl::Projection($name) => $func,
             ExecutorImpl::MockScan($name) => $func,
             ExecutorImpl::Values($name) => $func,
-<<<<<<< HEAD
+            ExecutorImpl::Insert($name) => $func,
             ExecutorImpl::SeqScan($name) => $func,
-=======
-            ExecutorImpl::Insert($name) => $func,
->>>>>>> d9239b53
             // Add match arms for other variants as necessary
         }
     };
