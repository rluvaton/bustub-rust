[package]
name = "data_types"
version = "0.1.0"
edition = "2021"

[dependencies]
error_utils = { path = "../utils/error_utils" }
<<<<<<< HEAD
anyhow = "1.0.89"
=======
thiserror = "1.0.64"
>>>>>>> 29446c4e
<|MERGE_RESOLUTION|>--- conflicted
+++ resolved
@@ -5,8 +5,5 @@
 
 [dependencies]
 error_utils = { path = "../utils/error_utils" }
-<<<<<<< HEAD
 anyhow = "1.0.89"
-=======
-thiserror = "1.0.64"
->>>>>>> 29446c4e
+thiserror = "1.0.64"