use std::sync::Arc;
use binder::{CreateStatement, DropTableStatement};
use transaction::Transaction;
use crate::instance::db_output::StatementOutput;
use crate::result_writer::ResultWriter;

pub(crate) trait StatementHandler {
<<<<<<< HEAD
    fn create_table<ResultWriterImpl: ResultWriter>(&self, txn: Arc<Transaction>, stmt: &CreateStatement, writer: &mut ResultWriterImpl);
    fn drop_table<ResultWriterImpl: ResultWriter>(&self, txn: Arc<Transaction>, stmt: &DropTableStatement, writer: &mut ResultWriterImpl);

=======
    fn create_table(&self, txn: Arc<Transaction>, stmt: &CreateStatement) -> error_utils::anyhow::Result<StatementOutput>;
>>>>>>> d9e6b9a5
    // fn create_index<ResultWriterImpl: ResultWriter>(&self, txn: Arc<Transaction>, stmt: &CreateStatement, writer: &mut ResultWriterImpl);
    // fn explain<ResultWriterImpl: ResultWriter>(&self, txn: Arc<Transaction>, stmt: &CreateStatement, writer: &mut ResultWriterImpl);
    // fn variable_show<ResultWriterImpl: ResultWriter>(&self, txn: Arc<Transaction>, stmt: &CreateStatement, writer: &mut ResultWriterImpl);
    // fn variable_set<ResultWriterImpl: ResultWriter>(&self, txn: Arc<Transaction>, stmt: &CreateStatement, writer: &mut ResultWriterImpl);
    // fn txn<ResultWriterImpl: ResultWriter>(&self, txn: Arc<Transaction>, stmt: &CreateStatement, writer: &mut ResultWriterImpl);
}

<|MERGE_RESOLUTION|>--- conflicted
+++ resolved
@@ -5,13 +5,8 @@
 use crate::result_writer::ResultWriter;
 
 pub(crate) trait StatementHandler {
-<<<<<<< HEAD
-    fn create_table<ResultWriterImpl: ResultWriter>(&self, txn: Arc<Transaction>, stmt: &CreateStatement, writer: &mut ResultWriterImpl);
-    fn drop_table<ResultWriterImpl: ResultWriter>(&self, txn: Arc<Transaction>, stmt: &DropTableStatement, writer: &mut ResultWriterImpl);
-
-=======
     fn create_table(&self, txn: Arc<Transaction>, stmt: &CreateStatement) -> error_utils::anyhow::Result<StatementOutput>;
->>>>>>> d9e6b9a5
+    fn drop_table(&self, txn: Arc<Transaction>, stmt: &DropTableStatement) -> error_utils::anyhow::Result<StatementOutput>;
     // fn create_index<ResultWriterImpl: ResultWriter>(&self, txn: Arc<Transaction>, stmt: &CreateStatement, writer: &mut ResultWriterImpl);
     // fn explain<ResultWriterImpl: ResultWriter>(&self, txn: Arc<Transaction>, stmt: &CreateStatement, writer: &mut ResultWriterImpl);
     // fn variable_show<ResultWriterImpl: ResultWriter>(&self, txn: Arc<Transaction>, stmt: &CreateStatement, writer: &mut ResultWriterImpl);
