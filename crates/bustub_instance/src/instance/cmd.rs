use common::config::{TxnId, TXN_START_ID};
use transaction::TransactionManager;
use crate::BustubInstance;
use crate::instance::db_output::SystemOutput;

type SystemOutputResult = error_utils::anyhow::Result<SystemOutput>;

impl BustubInstance {
   pub fn cmd_dbg_mvcc(&self, params: Vec<&str>) -> SystemOutputResult {
       if params.len() != 2 {
           return Err(error_utils::anyhow!("please provide a table name"));
       }

       let table = params[1];

       let catalog = self.catalog.lock();
       if let Some(table_info) = catalog.get_table_by_name(&table) {
<<<<<<< HEAD
           self.txn_manager.debug("\\dbgmvcc".to_string(), Some(table_info), Some(table_info.get_table_heap()))
=======
           let output = SystemOutput::single_cell(format!("please view the result in the BusTub console (or Chrome DevTools console), table={}", table));

           self.txn_manager.debug("\\dbgmvcc".to_string(), Some(table_info.clone()), Some(table_info.get_table_heap()));

           Ok(output)
>>>>>>> d9e6b9a5
       } else {
           Err(error_utils::anyhow!("table {} not found", table))
       }
   }

    pub fn cmd_display_tables(&self) -> SystemOutputResult {
        let catalog = self.catalog.lock();
        let table_names = catalog.get_table_names();

        Ok(SystemOutput::new(
            vec!["oid".to_string(), "name".to_string(), "cols".to_string()],
            table_names
                .iter()
                .map(|name| {
                    let table_info = catalog.get_table_by_name(name).expect("Table must exists");

                    vec![
                        table_info.get_oid().to_string(),
                        table_info.get_name().clone(),
                        format!("{}", table_info.get_schema())
                    ]
                })
                .collect(),
            false
        ))
    }

    pub fn cmd_display_indices(&self) -> SystemOutputResult {
        let catalog = self.catalog.lock();
        let table_names = catalog.get_table_names();

        Ok(SystemOutput::new(
            vec!["table_name".to_string(), "index_oid".to_string(), "index_name".to_string(), "index_cols".to_string()],
            table_names
                .iter()
                .map(|table_name| {
                    catalog
                        .get_table_indexes_by_name(table_name)
                        .iter()
                        .map(|index_info| (table_name.clone(), index_info.clone()))
                        .collect::<Vec<_>>()
                })
                .flatten()
                .map(|(table_name, index_info)| {

                    vec![
                        table_name,
                        index_info.get_index_oid().to_string(),
                        index_info.get_name().clone(),
                        format!("{}", index_info.get_key_schema())
                    ]
                })
                .collect(),
            false
        ))
    }

    pub fn cmd_display_help() -> SystemOutputResult {
        Ok(SystemOutput::single_cell(r"(Welcome to the BusTub shell!

\dt: show all tables
\di: show all indices
\dbgmvcc <table>: show version chain of a table
\help: show this message again
\txn: show current txn information
\txn <txn_id>: switch to txn
\txn gc: run garbage collection
\txn -1: exit txn mode

BusTub shell currently only supports a small set of Postgres queries. We'll set
up a doc describing the current status later. It will silently ignore some parts
of the query, so it's normal that you'll get a wrong result when executing
unsupported SQL queries. This shell will be able to run `create table` only
after you have completed the buffer pool manager. It will be able to execute SQL
queries after you have implemented necessary query executors. Use `explain` to
see the execution plan of your query.
)".to_string()))
    }

    pub fn cmd_txn(&mut self, params: Vec<&str>) -> SystemOutputResult {
        if !self.managed_txn_mode {
            return Err(error_utils::anyhow!("only supported in managed mode, please use bustub-shell"));
        }

        if params.len() == 1 {
            return match self.current_txn {
                Some(_) => Ok(SystemOutput::single_cell(self.dump_current_txn(""))),
                None => Err(error_utils::anyhow!("no active txn, each statement starts a new txn."))
            };
        }

        if params.len() == 2 {
            let param1 = &params[0];

            if param1 == &"gc".to_string() {
                self.txn_manager.garbage_collection();
                return Ok(SystemOutput::single_cell("GC complete".to_string()));
            }

            let txn_id = param1.parse::<TxnId>().expect("param1 must be a transaction id");

            if txn_id == -1 {
                let dump_txn = self.dump_current_txn("pause current txn ");

                // Remove current transaction
                self.current_txn = None;

                return Ok(SystemOutput::single_cell(dump_txn));
            }

            let transaction = self.txn_manager
                .get_transaction_by_id(txn_id)
                .or_else(|| self.txn_manager.get_transaction_by_id(txn_id + TXN_START_ID));

            return if let Some(transaction) = transaction {
                self.current_txn = Some(transaction);
                Ok(SystemOutput::single_cell(self.dump_current_txn("switch to new txn ")))
            } else {
                Err(error_utils::anyhow!("cannot find txn."))
            }
        }

        Err(error_utils::anyhow!("unsupported txn cmd."))
    }
}<|MERGE_RESOLUTION|>--- conflicted
+++ resolved
@@ -15,15 +15,11 @@
 
        let catalog = self.catalog.lock();
        if let Some(table_info) = catalog.get_table_by_name(&table) {
-<<<<<<< HEAD
-           self.txn_manager.debug("\\dbgmvcc".to_string(), Some(table_info), Some(table_info.get_table_heap()))
-=======
            let output = SystemOutput::single_cell(format!("please view the result in the BusTub console (or Chrome DevTools console), table={}", table));
 
-           self.txn_manager.debug("\\dbgmvcc".to_string(), Some(table_info.clone()), Some(table_info.get_table_heap()));
+           self.txn_manager.debug("\\dbgmvcc".to_string(), Some(table_info), Some(table_info.get_table_heap()));
 
            Ok(output)
->>>>>>> d9e6b9a5
        } else {
            Err(error_utils::anyhow!("table {} not found", table))
        }
