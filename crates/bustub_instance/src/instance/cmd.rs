use std::ops::Deref;
use common::config::{TxnId, TXN_START_ID};
use transaction::TransactionManager;
use crate::BustubInstance;
use crate::instance::db_output::SystemOutput;

type SystemOutputResult = error_utils::anyhow::Result<SystemOutput>;

impl BustubInstance {
   pub fn cmd_dbg_mvcc(&self, params: Vec<&str>) -> SystemOutputResult {
       if params.len() != 2 {
           return Err(error_utils::anyhow!("please provide a table name"));
       }

       let table = params[1];

       let catalog = self.catalog.lock();
       if let Some(table_info) = catalog.get_table_by_name(&table) {
           let output = SystemOutput::single_cell(format!("please view the result in the BusTub console (or Chrome DevTools console), table={}", table));

           self.txn_manager.debug("\\dbgmvcc".to_string(), Some(table_info), Some(table_info.get_table_heap()));

           Ok(output)
       } else {
           Err(error_utils::anyhow!("table {} not found", table))
       }
   }

    pub fn cmd_display_tables(&self) -> SystemOutputResult {
        let catalog = self.catalog.lock();
        let table_names = catalog.get_table_names();

        Ok(SystemOutput::new(
            vec!["oid".to_string(), "name".to_string(), "cols".to_string()],
            table_names
                .iter()
                .map(|name| {
                    let table_info = catalog.get_table_by_name(name).expect("Table must exists");

                    vec![
                        table_info.get_oid().to_string(),
                        table_info.get_name().clone(),
                        format!("{}", table_info.get_schema())
                    ]
                })
                .collect(),
            false
        ))
    }

    pub fn cmd_display_indices(&self) -> SystemOutputResult {
        let catalog = self.catalog.lock();
        let table_names = catalog.get_table_names();

        Ok(SystemOutput::new(
            vec!["table_name".to_string(), "index_oid".to_string(), "index_name".to_string(), "index_cols".to_string()],
            table_names
                .iter()
                .map(|table_name| {
                    catalog
                        .get_table_indexes_by_name(table_name)
                        .iter()
                        .map(|index_info| (table_name.clone(), index_info.clone()))
                        .collect::<Vec<_>>()
                })
                .flatten()
                .map(|(table_name, index_info)| {

                    vec![
                        table_name,
                        index_info.get_index_oid().to_string(),
                        index_info.get_name().clone(),
                        format!("{}", index_info.get_key_schema())
                    ]
                })
                .collect(),
            false
        ))
    }

    pub fn cmd_display_help() -> SystemOutputResult {
        Ok(SystemOutput::single_cell(r"(Welcome to the BusTub shell!

\dt: show all tables
\di: show all indices
\dbgmvcc <table>: show version chain of a table
\help: show this message again
\txn: show current txn information
\txn <txn_id>: switch to txn
\txn gc: run garbage collection
\txn -1: exit txn mode

BusTub shell currently only supports a small set of Postgres queries. We'll set
up a doc describing the current status later. It will silently ignore some parts
of the query, so it's normal that you'll get a wrong result when executing
unsupported SQL queries. This shell will be able to run `create table` only
after you have completed the buffer pool manager. It will be able to execute SQL
queries after you have implemented necessary query executors. Use `explain` to
see the execution plan of your query.
)".to_string()))
    }

<<<<<<< HEAD
    pub fn cmd_txn<ResultWriterImpl: ResultWriter>(&self, params: Vec<&str>, writer: &mut ResultWriterImpl) {
=======
    pub fn cmd_txn(&mut self, params: Vec<&str>) -> SystemOutputResult {
>>>>>>> 7061518d
        if !self.managed_txn_mode {
            return Err(error_utils::anyhow!("only supported in managed mode, please use bustub-shell"));
        }

        if params.len() == 1 {
<<<<<<< HEAD
            match self.current_txn.lock().deref() {
                Some(_) => self.dump_current_txn(writer, ""),
                None => writer.one_cell("no active txn, each statement starts a new txn."),
            }

            return;
=======
            return match self.current_txn {
                Some(_) => Ok(SystemOutput::single_cell(self.dump_current_txn(""))),
                None => Err(error_utils::anyhow!("no active txn, each statement starts a new txn."))
            };
>>>>>>> 7061518d
        }

        if params.len() == 2 {
            let param1 = &params[0];

            if param1 == &"gc".to_string() {
                self.txn_manager.garbage_collection();
                return Ok(SystemOutput::single_cell("GC complete".to_string()));
            }

            let txn_id = param1.parse::<TxnId>().expect("param1 must be a transaction id");

            if txn_id == -1 {
                let dump_txn = self.dump_current_txn("pause current txn ");

                // Remove current transaction
                self.current_txn.lock().take();
                // self.current_txn = None;

                return Ok(SystemOutput::single_cell(dump_txn));
            }

            let transaction = self.txn_manager
                .get_transaction_by_id(txn_id)
                .or_else(|| self.txn_manager.get_transaction_by_id(txn_id + TXN_START_ID));

<<<<<<< HEAD
            if let Some(transaction) = transaction {
                self.current_txn.lock().replace(transaction);

                // self.current_txn = Some(transaction);
                self.dump_current_txn(writer, "switch to new txn ");
=======
            return if let Some(transaction) = transaction {
                self.current_txn = Some(transaction);
                Ok(SystemOutput::single_cell(self.dump_current_txn("switch to new txn ")))
>>>>>>> 7061518d
            } else {
                Err(error_utils::anyhow!("cannot find txn."))
            }
        }

        Err(error_utils::anyhow!("unsupported txn cmd."))
    }
}<|MERGE_RESOLUTION|>--- conflicted
+++ resolved
@@ -100,29 +100,16 @@
 )".to_string()))
     }
 
-<<<<<<< HEAD
-    pub fn cmd_txn<ResultWriterImpl: ResultWriter>(&self, params: Vec<&str>, writer: &mut ResultWriterImpl) {
-=======
     pub fn cmd_txn(&mut self, params: Vec<&str>) -> SystemOutputResult {
->>>>>>> 7061518d
         if !self.managed_txn_mode {
             return Err(error_utils::anyhow!("only supported in managed mode, please use bustub-shell"));
         }
 
         if params.len() == 1 {
-<<<<<<< HEAD
-            match self.current_txn.lock().deref() {
-                Some(_) => self.dump_current_txn(writer, ""),
-                None => writer.one_cell("no active txn, each statement starts a new txn."),
-            }
-
-            return;
-=======
             return match self.current_txn {
                 Some(_) => Ok(SystemOutput::single_cell(self.dump_current_txn(""))),
                 None => Err(error_utils::anyhow!("no active txn, each statement starts a new txn."))
             };
->>>>>>> 7061518d
         }
 
         if params.len() == 2 {
@@ -140,7 +127,6 @@
 
                 // Remove current transaction
                 self.current_txn.lock().take();
-                // self.current_txn = None;
 
                 return Ok(SystemOutput::single_cell(dump_txn));
             }
@@ -149,17 +135,9 @@
                 .get_transaction_by_id(txn_id)
                 .or_else(|| self.txn_manager.get_transaction_by_id(txn_id + TXN_START_ID));
 
-<<<<<<< HEAD
-            if let Some(transaction) = transaction {
+            return if let Some(transaction) = transaction {
                 self.current_txn.lock().replace(transaction);
-
-                // self.current_txn = Some(transaction);
-                self.dump_current_txn(writer, "switch to new txn ");
-=======
-            return if let Some(transaction) = transaction {
-                self.current_txn = Some(transaction);
                 Ok(SystemOutput::single_cell(self.dump_current_txn("switch to new txn ")))
->>>>>>> 7061518d
             } else {
                 Err(error_utils::anyhow!("cannot find txn."))
             }
