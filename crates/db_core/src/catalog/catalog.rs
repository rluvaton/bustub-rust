use crate::catalog::table_info::TableInfo;
use crate::catalog::{IndexInfo, IndexType};
use buffer_pool_manager::BufferPoolManager;
use catalog_schema::Schema;
use common::config::{AtomicIndexOID, AtomicTableOID, IndexOID, TableOID};
use lock_manager::LockManager;
use recovery_log_manager::LogManager;
use std::collections::HashMap;
use std::ops::Deref;
use std::sync::atomic::Ordering;
use std::sync::Arc;
use error_utils::ToAnyhowResult;
use index::{create_extendible_hashing_index, Index, IndexMetadata, IndexWithMetadata};
use table::TableHeap;
use transaction::Transaction;

pub struct Catalog {
    #[allow(unused)]
    bpm: Option<Arc<BufferPoolManager>>,
    #[allow(unused)]
    lock_manager: Option<Arc<LockManager>>,
    #[allow(unused)]
    log_manager: Option<Arc<LogManager>>,

    ///
    /// Map table identifier -> table metadata.
    ///
    /// NOTE: `tables` owns all table metadata.
    ///
    #[allow(unused)]
    tables: HashMap<TableOID, TableInfo>,

    /// Map table name -> table identifiers.
    #[allow(unused)]
    table_names: HashMap<String, TableOID>,

    /// The next table identifier to be used.
    ///
    /// Default: 0
    #[allow(unused)]
    next_table_oid: Arc<AtomicTableOID>,

    /// Map index identifier -> index metadata.
    ///
    /// NOTE: that `indexes` owns all index metadata.
    #[allow(unused)]
    indexes: HashMap<IndexOID, IndexInfo>,

    /// Map table name -> index names -> index identifiers.
    #[allow(unused)]
    index_names: HashMap<String, HashMap<String, IndexOID>>,

    /// The next index identifier to be used.
    /// Default: `0`
    #[allow(unused)]
    next_index_oid: Arc<AtomicIndexOID>,
}


impl Catalog {
    pub fn new(bpm: Option<Arc<BufferPoolManager>>, lock_manager: Option<Arc<LockManager>>, log_manager: Option<Arc<LogManager>>) -> Self {
        Self {
            bpm,
            lock_manager,
            log_manager,
            tables: HashMap::new(),
            table_names: HashMap::new(),
            next_index_oid: Arc::new(AtomicTableOID::new(0)),
            indexes: HashMap::new(),
            index_names: HashMap::new(),
            next_table_oid: Arc::new(AtomicIndexOID::new(0)),
        }
    }

    /// Create a new table and return its metadata.
    ///
    /// @param txn The transaction in which the table is being created
    /// @param table_name The name of the new table, note that all tables beginning with `__` are reserved for the system.
    /// @param schema The schema of the new table
    /// @param create_table_heap whether to create a table heap for the new table
    /// @return A (non-owning) pointer to the metadata for the table
    ///
<<<<<<< HEAD
    /// TODO - change return value to result
    pub fn create_table(&mut self, _txn: Arc<Transaction>, table_name: String, schema: Arc<Schema>, create_table_heap: Option<bool>) -> Option<&TableInfo> {
=======
    pub fn create_table(&mut self, _txn: Arc<Transaction>, table_name: String, schema: Arc<Schema>, create_table_heap: Option<bool>) -> Option<Arc<TableInfo>> {
>>>>>>> d9e6b9a5
        if self.table_names.contains_key(&table_name) {
            return None;
        }

        let create_table_heap = create_table_heap.unwrap_or(true);

        // Construct the table heap
        // When create_table_heap == false, it means that we're running binder tests (where no txn will be provided) or
        // we are running shell without buffer pool. We don't need to create TableHeap in this case.
        let table: TableHeap = if create_table_heap {
            TableHeap::new(self.bpm.as_ref().unwrap().clone())
        } else {
            // Otherwise, create an empty heap only for binder tests
            TableHeap::default()
        };

        // Fetch the table OID for the new table
        let table_oid = self.next_table_oid.fetch_add(1, Ordering::SeqCst);

        // Construct the table information
        let meta = TableInfo::new(schema, table_name.clone(), table, table_oid);

        // Update the internal tracking mechanisms
        self.tables.insert(table_oid, meta);
        self.table_names.insert(table_name.clone(), table_oid);
        self.index_names.insert(table_name, HashMap::new());

        self.tables.get(&table_oid)
    }

    /// Drop table
    ///
    /// return Ok(true) if the table was found and removed, Ok(false) if the table was missing and Err if an error occur
    pub fn drop_table(&mut self, txn: &Transaction, table_name: String) -> error_utils::anyhow::Result<bool> {
        if !self.table_names.contains_key(&table_name) {
            assert_eq!(self.index_names.contains_key(&table_name), false, "If not having table name, must not have any index");
            return Ok(false);
        }

        // Remove every index
        if let Some(index_names) = self.index_names.get_mut(&table_name) {

            // Remove the index record
            index_names.remove(&table_name);

            let index_names = index_names.clone();
            for index_name in index_names.keys() {
                self.drop_index(txn, table_name.clone(), index_name.clone())?;
            }
        }

        let table_oid = self.table_names.get(&table_name).unwrap();

        let table_info = self.tables.remove(table_oid).expect("if have table name must have in the table entry");

        table_info.delete_completely(txn).to_anyhow()?;

        Ok(true)
    }

    /// Drop an index
    ///
    /// return Ok(true) if the index was found and removed, Ok(false) if the index was missing and Err if the table is missing or if an error occur
    pub fn drop_index(&mut self, txn: &Transaction, table_name: String, index_name: String) -> error_utils::anyhow::Result<bool> {
        let indexes = self.index_names.get_mut(&table_name);

        if indexes.is_none() {
            return Err(error_utils::anyhow!("The table {} is missing", table_name));
        }

        let indexes = indexes.unwrap();

        let index = indexes.remove(&index_name);

        if index.is_none() {
            // The index is missing
            return Ok(false);
        }

        let index = index.unwrap();

        let index = self.indexes.remove(&index).expect("Must have index when got it through index names");

        index.delete_completely(txn.deref())?;

        Ok(true)
    }

    /// Query table metadata by name.
    /// @param table_name The name of the table
    /// @return A (non-owning) pointer to the metadata for the table
    pub fn get_table_by_name(&self, table_name: &str) -> Option<&TableInfo> {
        if let Some(table_oid) = self.table_names.get(table_name) {
            let meta = self.tables.get(table_oid).expect("Broken Invariant");

            return Some(meta);
        }

        // Table not found
        None
    }

    /// Query table metadata by OID
    /// @param table_oid The OID of the table to query
    /// @return A (non-owning) pointer to the metadata for the table
    pub fn get_table_by_oid(&self, table_oid: TableOID) -> Option<&TableInfo> {
        self.tables.get(&table_oid)
    }

    pub fn get_table_names(&self) -> Vec<String> {
        self.table_names.keys().cloned().collect()
    }

    /// Get all of the indexes for the table identified by `table_name`.
    /// @param table_name The name of the table for which indexes should be retrieved
    /// @return A vector of IndexInfo* for each index on the given table, empty vector
    /// in the event that the table exists but no indexes have been created for it
    pub fn get_table_indexes_by_name(&self, table_name: &String) -> Vec<&IndexInfo> {
        // Ensure the table exists
        if !self.table_names.contains_key(table_name) {
            return vec![];
        }

        let table_indexes = self.index_names.get(table_name).expect("Broken Invariant");

        let mut indexes = Vec::with_capacity(table_indexes.len());

        for index_meta in table_indexes {
            indexes.push(self.indexes.get(index_meta.1).expect("Broken Invariant"));
        }

        indexes
    }

    /**
     * Create a new index, populate existing data of the table and return its metadata.
     * @param txn The transaction in which the table is being created
     * @param index_name The name of the new index
     * @param table_name The name of the table
     * @param schema The schema of the table
     * @param key_schema The schema of the key
     * @param key_attrs Key attributes
     * @param keysize Size of the key
     * @param hash_function The hash function for the index
     * @return A (non-owning) pointer to the metadata of the new table
     */
    pub fn create_index(&mut self,
<<<<<<< HEAD
                        txn: Arc<Transaction>,
                        index_name: &str,
                        table_name: &str,
                        schema: Arc<Schema>,
                        key_schema: Arc<Schema>,
                        key_attrs: &[u32],
                        keysize: usize,
                        // hash_function: HashFunction<KeyType>,
                        is_primary_key: bool,
                        index_type: IndexType,
    ) -> Option<&IndexInfo> {
=======
                    txn: Arc<Transaction>,
                    index_name: &str,
                    table_name: &str,
                    schema: Arc<Schema>,
                    key_schema: Arc<Schema>,
                    key_attrs: &[u32],
                    keysize: usize,
                    // hash_function: HashFunction<KeyType>,
                    is_primary_key: bool,
                    index_type: IndexType,
    ) -> error_utils::anyhow::Result<Arc<IndexInfo>> {
>>>>>>> d9e6b9a5
        // Reject the creation request for nonexistent table
        if !self.table_names.contains_key(table_name) {
            return Err(error_utils::anyhow!("Cannot create index for missing table"));
        }

        // If the table exists, an entry for the table should already be present in index_names_
        assert!(self.index_names.contains_key(table_name), "Broken Invariant");

        // Determine if the requested index already exists for this table
        let table_indexes = self.index_names.get(table_name).unwrap();
        if table_indexes.contains_key(index_name) {
            // The requested index already exists for this table
            return Err(error_utils::anyhow!("Index already exists"));
        }

        // Construct index metadata
        let meta = Arc::new(IndexMetadata::new(
            index_name.to_string(),
            table_name.to_string(),
            schema.clone(),
            key_attrs,
            is_primary_key,
        ));

        // Construct the index, take ownership of metadata
        // TODO(Kyle): We should update the API for create_index
        // to allow specification of the index type itself, not
        // just the key, value, and comparator types

        // TODO(chi): support both hash index and btree index

        let index = {
            let index: Box<dyn Index> = match index_type {
                // TODO - return result instead of expect
                IndexType::HashTableIndex => create_extendible_hashing_index(keysize, meta.clone(), self.bpm.as_ref().expect("Must have bpm").clone()).expect("Should be able to create index"),
            };

            IndexWithMetadata::new(index, meta)
        };


        // Populate the index with all tuples in table heap
        let table_meta = self.get_table_by_name(table_name).expect("Should have table");
        for (_, tuple) in table_meta.get_table_heap().iter() {
            // TODO - can improve performance by bulk insert
            index.insert_entry(
                &tuple.key_from_tuple(&schema, &key_schema, key_attrs),
                *tuple.get_rid(),
<<<<<<< HEAD
                txn.deref(),
            ).expect("Should insert entry");
=======
                txn.deref()
            )?;
>>>>>>> d9e6b9a5
        }

        // Get the next OID for the new index
        let index_oid = self.next_index_oid.fetch_add(1, Ordering::SeqCst);

        // Construct index information; IndexInfo takes ownership of the Index itself
        let index_info = IndexInfo::new(
            key_schema,
            index_name.to_string(),
            index,
            index_oid,
            table_name.to_string(),
            keysize,
            is_primary_key,
            index_type,
        );

        // Update internal tracking
        self.indexes.insert(index_oid, index_info);
        self.index_names.get_mut(table_name).unwrap().insert(index_name.to_string(), index_oid);

<<<<<<< HEAD
        Some(self.indexes.get(&index_oid).unwrap())
=======
        Ok(index_info)
>>>>>>> d9e6b9a5
    }

    pub fn verify_integrity(&self, txn: &Transaction) {
        self.indexes.iter().for_each(|(_, index)| {
            let index_name = index.get_name().as_str();
            let index_oid = index.get_index_oid();
            let table_name = index.get_table_name().as_str();

            let table_oid = self.table_names.get(table_name)
                .expect(format!("Must have table_oid for the table name {table_name} (got by index with name {index_name} and oid {index_oid})").as_str());

            let table_info = self.tables.get(table_oid)
                .expect(format!("Must have table info for table oid {table_oid} (with name {table_name}) (got by index with name {index_name} and oid {index_oid})").as_str());

            index.verify_integrity(table_info.get_table_heap().clone(), txn);
        })
    }
}

impl Default for Catalog {
    fn default() -> Self {
        Self::new(None, None, None)
    }
}<|MERGE_RESOLUTION|>--- conflicted
+++ resolved
@@ -80,12 +80,7 @@
     /// @param create_table_heap whether to create a table heap for the new table
     /// @return A (non-owning) pointer to the metadata for the table
     ///
-<<<<<<< HEAD
-    /// TODO - change return value to result
     pub fn create_table(&mut self, _txn: Arc<Transaction>, table_name: String, schema: Arc<Schema>, create_table_heap: Option<bool>) -> Option<&TableInfo> {
-=======
-    pub fn create_table(&mut self, _txn: Arc<Transaction>, table_name: String, schema: Arc<Schema>, create_table_heap: Option<bool>) -> Option<Arc<TableInfo>> {
->>>>>>> d9e6b9a5
         if self.table_names.contains_key(&table_name) {
             return None;
         }
@@ -233,7 +228,6 @@
      * @return A (non-owning) pointer to the metadata of the new table
      */
     pub fn create_index(&mut self,
-<<<<<<< HEAD
                         txn: Arc<Transaction>,
                         index_name: &str,
                         table_name: &str,
@@ -244,20 +238,7 @@
                         // hash_function: HashFunction<KeyType>,
                         is_primary_key: bool,
                         index_type: IndexType,
-    ) -> Option<&IndexInfo> {
-=======
-                    txn: Arc<Transaction>,
-                    index_name: &str,
-                    table_name: &str,
-                    schema: Arc<Schema>,
-                    key_schema: Arc<Schema>,
-                    key_attrs: &[u32],
-                    keysize: usize,
-                    // hash_function: HashFunction<KeyType>,
-                    is_primary_key: bool,
-                    index_type: IndexType,
-    ) -> error_utils::anyhow::Result<Arc<IndexInfo>> {
->>>>>>> d9e6b9a5
+    ) -> error_utils::anyhow::Result<&IndexInfo> {
         // Reject the creation request for nonexistent table
         if !self.table_names.contains_key(table_name) {
             return Err(error_utils::anyhow!("Cannot create index for missing table"));
@@ -306,13 +287,8 @@
             index.insert_entry(
                 &tuple.key_from_tuple(&schema, &key_schema, key_attrs),
                 *tuple.get_rid(),
-<<<<<<< HEAD
                 txn.deref(),
-            ).expect("Should insert entry");
-=======
-                txn.deref()
             )?;
->>>>>>> d9e6b9a5
         }
 
         // Get the next OID for the new index
@@ -334,11 +310,7 @@
         self.indexes.insert(index_oid, index_info);
         self.index_names.get_mut(table_name).unwrap().insert(index_name.to_string(), index_oid);
 
-<<<<<<< HEAD
-        Some(self.indexes.get(&index_oid).unwrap())
-=======
-        Ok(index_info)
->>>>>>> d9e6b9a5
+        Ok(self.indexes.get(&index_oid).unwrap())
     }
 
     pub fn verify_integrity(&self, txn: &Transaction) {
